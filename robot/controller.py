--- conflicted
+++ resolved
@@ -69,11 +69,7 @@
             pathlength -= halfsize
         
         i = 1
-<<<<<<< HEAD
         while i < pathlength: # Stop at the previous node to the last oner
-=======
-        while i < len(path) - 1: # Stop at the previous node to the last one
->>>>>>> 339eba2b
             if(self.reset_requested):
                 return
             print("Step {}: From ({},{}) to ({},{})".format(i, path[i-1].x, path[i-1].y, path[i].x, path[i].y))
