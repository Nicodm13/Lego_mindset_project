import math
from node import Node
from direction import Direction

class Grid:
    def __init__(self, width, height, density):
        self.width = width          # Field width (in mm)
        self.height = height        # Field height (in mm)
        self.density = density      # Number of nodes along each axis

        self.grid = []
        self.create_grid()

    def create_grid(self):
        self.num_nodes_x = self.density
        self.num_nodes_y = self.density

        self.grid = [[Node(x, y) for y in range(self.num_nodes_y)] for x in range(self.num_nodes_x)]

    def get_node(self, x: int, y: int) -> Node:
        if 0 <= x < self.num_nodes_x and 0 <= y < self.num_nodes_y:
            return self.grid[x][y]
        return None

    def get_neighbours(self, node: Node, robot_width = 0, robot_length = 0):
        neighbours = []

        for _, (dx, dy) in Direction.ALL_DIRECTIONS:
            nx, ny = node.x + dx, node.y + dy
            neighbour = self.get_node(nx, ny)
            if neighbour and self.is_walkable(neighbour, robot_width, robot_length):
                neighbours.append(neighbour)

        return neighbours

    def get_distance(self, node_a: Node, node_b: Node):
        dx = abs(node_a.x - node_b.x)
        dy = abs(node_a.y - node_b.y)

        if dx + dy == 0:
            return 0
        elif dx + dy == 1:
            # Cardinal move
            return (self.width if dx else self.height) / self.density
        else:
            # Diagonal move, should never happen
            return float('inf')

    

    def is_walkable(self, node: Node, robot_width: float = 0, robot_length: float = 0):
        """Check if a node is walkable, considering robot size."""
        if node.is_obstacle:
            return False

        # If robot size is specified, check area around node
        if robot_width > 0 and robot_length > 0:
            # Calculate how many nodes robot would cover
            nodes_per_width = int((robot_width / (self.width / self.density)) / 2)
            nodes_per_length = int((robot_length / (self.height / self.density)) / 2)

            for dx in range(-nodes_per_width, nodes_per_width + 1):
                for dy in range(-nodes_per_length, nodes_per_length + 1):
                    neighbor = self.get_node(node.x + dx, node.y + dy)
                    if neighbor and neighbor.is_obstacle:
                        return False

        return True

    def add_obstacle(self, node: Node):
        node.is_obstacle = True
<<<<<<< HEAD
    
    def get_dropoff(self, dropoffset: int, robot_width: int, robot_length: int):
        node_y = self.density // 2

        node_x = 0
        if dropoffset > 0:
            node_x = self.density - 1
        while not self.is_walkable(self.get_node(node_x,node_y), robot_width, robot_length):
            node_x -= dropoffset

        return node_x
=======

    def get_robot_size_in_nodes(self, robot_width: float, robot_length: float):
        """
        Returns the number of grid nodes the robot occupies in X (width) and Y (length) directions.
        """
        node_width_mm = self.width / self.density
        node_height_mm = self.height / self.density

        nodes_x = int((robot_width / node_width_mm) + 0.5)
        nodes_y = int((robot_length / node_height_mm) + 0.5)

        return nodes_x, nodes_y
>>>>>>> 65c7f681
<|MERGE_RESOLUTION|>--- conflicted
+++ resolved
@@ -69,7 +69,6 @@
 
     def add_obstacle(self, node: Node):
         node.is_obstacle = True
-<<<<<<< HEAD
     
     def get_dropoff(self, dropoffset: int, robot_width: int, robot_length: int):
         node_y = self.density // 2
@@ -81,7 +80,6 @@
             node_x -= dropoffset
 
         return node_x
-=======
 
     def get_robot_size_in_nodes(self, robot_width: float, robot_length: float):
         """
@@ -94,4 +92,3 @@
         nodes_y = int((robot_length / node_height_mm) + 0.5)
 
         return nodes_x, nodes_y
->>>>>>> 65c7f681
