--- conflicted
+++ resolved
@@ -7,28 +7,16 @@
 ROBOT_WIDTH = 280
 ROBOT_LENGTH = 160
 WHEEL_DIAMETER = 56
-<<<<<<< HEAD
-AXLE_TRACK = 207 # Distance from the center of each wheel to the other
-=======
 AXLE_TRACK = 212 # Distance from the center of each wheel to the other
->>>>>>> 63c684f1
 
 # Motion settings (degrees/second)
 DRIVE_SPEED = 200
-DRIVE_ACCELERATION = 800 # Accelerati on should be SPEED * 4
+DRIVE_ACCELERATION = 800 # Acceleration should be SPEED * 4
 ROTATE_SPEED = 50
 ROTATE_ACCLERATION = 200 # Acceleration should be SPEED * 4
-<<<<<<< HEAD
-ROTATE_CORRECTION_THRESHOLD = 1
-
-# Pickup Settings
-PICKUP_SPEED = 50
-PICKUP_ACCELERATION = 50  
-=======
 ROTATE_CORRECTION_THRESHOLD = 0.5
 
 # Pickup Settings
->>>>>>> 63c684f1
 SPINNER_SPEED = 500
 
 # Communication
