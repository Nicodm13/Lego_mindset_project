--- conflicted
+++ resolved
@@ -1,15 +1,5 @@
 import os
 import sys
-<<<<<<< HEAD
-import cv2
-import socket
-import threading
-import contextlib
-import sys
-from util.find_balls import find_ping_pong_balls, draw_ball_detections
-from util.find_robot import find_robot
-=======
->>>>>>> 339eba2b
 
 # Add robot folder to sys.path before imports
 sys.path.append(os.path.join(os.path.dirname(__file__), 'robot'))
@@ -26,10 +16,6 @@
 
 # --- Global Variables ---
 robot_ip = "192.168.93.19"
-<<<<<<< HEAD
-robot_port = 9999
-=======
->>>>>>> 339eba2b
 client_socket = None
 connection_failed = threading.Event()
 connected = threading.Event()
@@ -111,82 +97,6 @@
         print(f"Failed to connect: {e}")
         connection_failed.set()
 
-<<<<<<< HEAD
-def handle_robot_position():
-    """Detect the robot's position and orientation and send correction if needed"""
-    global robot_position, robot_orientation, orientation_corrected
-    
-    try:
-        # Find robot position and orientation, passing the grid_overlay for grid-relative orientation
-        robot_x, robot_y, robot_angle, robot_frame = find_robot(original_frame, grid_overlay)
-        
-        if robot_x is not None and robot_y is not None and robot_angle is not None:
-            # Convert pixel coordinates to grid coordinates
-            grid_x = int(robot_x / grid_overlay.cell_width)
-            grid_y = int(robot_y / grid_overlay.cell_height)
-            
-            robot_position = (grid_x, grid_y)
-            robot_orientation = robot_angle
-            
-            # Display robot information
-            print(f"Robot detected at grid: ({grid_x}, {grid_y}), orientation: {robot_angle:.1f}°")
-            
-            # Only adjust orientation once after connection
-            if connected.is_set() and not orientation_corrected:
-                # Calculate angle adjustment (assuming robot should face North/0° in grid coordinates)
-                target_orientation = 0  # North in grid coordinates
-                adjustment = calculate_angle_adjustment(robot_angle, target_orientation)
-                
-                if abs(adjustment) > 5:  # Only adjust if more than 5 degrees off
-                    adjust_command = f"ADJUST_ORIENTATION {adjustment}\n"
-                    try:
-                        client_socket.sendall(adjust_command.encode())
-                        print(f"Sent orientation adjustment: {adjustment:.1f}°")
-                        orientation_corrected = True
-                    except Exception as e:
-                        print("Failed to send orientation adjustment:", e)
-                else:
-                    print("Robot orientation is good enough, no adjustment needed")
-                    orientation_corrected = True
-            
-            return robot_frame
-    except Exception as e:
-        print(f"Error detecting robot: {e}")
-    
-    return None
-
-def calculate_angle_adjustment(current_angle, target_angle):
-    """Calculate the shortest angle adjustment to reach the target orientation"""
-    # Make sure angles are within 0-360
-    current_angle = current_angle % 360
-    target_angle = target_angle % 360
-    
-    # Calculate the difference
-    adjustment = target_angle - current_angle
-    
-    # Take the shortest path
-    if adjustment > 180:
-        adjustment -= 360
-    elif adjustment < -180:
-        adjustment += 360
-        
-    return adjustment
-
-# --- Tracking Move State ---
-ball_targeted = False
-printed_searching = False
-
-# --- Suppress stdout temporarily ---
-@contextlib.contextmanager
-def suppress_stdout():
-    with open(os.devnull, 'w') as fnull:
-        old_stdout = sys.stdout
-        sys.stdout = fnull
-        try:
-            yield
-        finally:
-            sys.stdout = old_stdout
-=======
 # --- Robot Listener ---
 def listen_for_robot():
     global awaiting_response, start_node
@@ -215,7 +125,6 @@
     except (ConnectionResetError, ConnectionAbortedError, OSError) as e:
         print(f"Listener disconnected: {e}")
         connected.clear()
->>>>>>> 339eba2b
 
 # --- Main Loop ---
 printed_searching = False
@@ -233,37 +142,23 @@
             print("Searching for balls and robot position...")
             printed_searching = True
 
-<<<<<<< HEAD
-        # Detect robot position and orientation
-        robot_display_frame = handle_robot_position()
-        if robot_display_frame is not None:
-            frame = robot_display_frame
-=======
-        ball_data = find_ping_pong_balls(original_frame, grid_overlay)
->>>>>>> 339eba2b
-
-        # Detect balls only after orientation is corrected
-        if orientation_corrected:
-            with suppress_stdout():
-                ball_data = find_ping_pong_balls(original_frame, grid_overlay)
+        with suppress_stdout():
+            ball_data = find_ping_pong_balls(original_frame, grid_overlay)
 
             frame = draw_ball_detections(frame, ball_data)
 
-<<<<<<< HEAD
             # Display ball coordinates
             white_txt = f"White: {len(ball_data['white_balls']['grid'])} balls"
             orange_txt = f"Orange: {len(ball_data['orange_balls']['grid'])} balls"
             cv2.putText(frame, white_txt, (10, 60), cv2.FONT_HERSHEY_SIMPLEX, 0.7, (255, 255, 255), 2)
             cv2.putText(frame, orange_txt, (10, 90), cv2.FONT_HERSHEY_SIMPLEX, 0.7, (0, 165, 255), 2)
 
-            # Print coordinates in the grid to console
-            if ball_data['white_balls']['grid']:
-                print("White ball grid coordinates:", ball_data['white_balls']['grid'])
-            if ball_data['orange_balls']['grid']:
-                print("Orange ball grid coordinates:", ball_data['orange_balls']['grid'])
-
-=======
->>>>>>> 339eba2b
+        # Print coordinates in the grid to console
+        if ball_data['white_balls']['grid']:
+            print("White ball grid coordinates:", ball_data['white_balls']['grid'])
+        if ball_data['orange_balls']['grid']:
+            print("Orange ball grid coordinates:", ball_data['orange_balls']['grid'])
+
     # Draw grid overlay after ball detection
     frame = grid_overlay.draw(frame)
 
@@ -281,29 +176,6 @@
         print("Robot connection failed.")
         break
 
-<<<<<<< HEAD
-    # --- After detection, send move command ---
-    if connected.is_set() and orientation_corrected and not ball_targeted:
-        target_coords = None
-
-        if ball_data['white_balls']['grid']:
-            target_coords = ball_data['white_balls']['grid'][0]
-        elif ball_data['orange_balls']['grid']:
-            target_coords = ball_data['orange_balls']['grid'][0]
-
-        if target_coords and robot_position:
-            start_x, start_y = robot_position
-            target_x, target_y = target_coords
-
-            move_command = f"MOVE {{{start_x},{start_y}}} {{{target_x},{target_y}}}\n"
-            try:
-                client_socket.sendall(move_command.encode())
-                print(f"Ball found at ({target_x},{target_y})")
-                print("Sent command:", move_command.strip())
-                ball_targeted = True
-            except Exception as e:
-                print("Failed to send move command:", e)
-=======
     # --- Automated Ball Path Execution ---
     if connected.is_set() and not awaiting_response:
         all_balls = ball_data['white_balls']['grid'] + ball_data['orange_balls']['grid']
@@ -339,7 +211,6 @@
                     print(f"Error sending move: {e}")
             else:
                 print("No valid path to next ball, skipping.")
->>>>>>> 339eba2b
 
     # --- Key Handling ---
     key = cv2.waitKey(1) & 0xFF
@@ -348,12 +219,6 @@
     elif key == ord('c') and not connected.is_set():
         connection_failed.clear()
         threading.Thread(target=connect_to_robot, daemon=True).start()
-<<<<<<< HEAD
-    elif key == ord('r'):
-        # Reset orientation correction flag to force recalibration
-        orientation_corrected = False
-        print("Robot orientation detection reset")
-=======
     elif key == ord('d'):
         detect_balls = not detect_balls
         print("Ball detection enabled" if detect_balls else "Ball detection disabled")
@@ -387,11 +252,10 @@
                 print("Sent COMMAND: RESET")
             except Exception as e:
                 print(f"Failed to COMMAND: RESET - {e}")
-   
+
         # Forcefully disconnect
         connected.clear()
         print("System reset. Waiting for 'C' to reconnect...")
->>>>>>> 339eba2b
 
 # --- Cleanup ---
 cap.release()
