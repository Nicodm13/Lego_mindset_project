import os
import sys

from util.aruco_util import get_robot_position_and_angle

# Add robot folder to sys.path before imports
sys.path.append(os.path.join(os.path.dirname(__file__), 'robot'))

import cv2
import socket
import threading
import time
from robot.config import *
from robot.grid import Grid
from pathfinding.astar import AStar
from util.grid_overlay import GridOverlay
from util.find_balls import find_ping_pong_balls, draw_ball_detections
from util.path_visualizer import draw_astar_path
from collections import deque, Counter

# --- Global Variables ---
robot_ip = "192.168.96.19"
client_socket = None
connection_failed = threading.Event()
connected = threading.Event()

start_node = None
visited_balls = set()
target_node = None
tsp_path = []
latest_path = []
awaiting_response = False
is_dropoff_time = False
<<<<<<< HEAD
latest_ball_counts = deque()
true_ball_count = None
=======
robot_position = None
robot_orientation = None

>>>>>>> 63c684f1

# Ball detection state
detect_balls = False
ball_data = {
    'white_balls': {'pixels': [], 'grid': []},
    'orange_balls': {'pixels': [], 'grid': []}
}

# --- Grid & Webcam Setup ---
grid = Grid(GRID_WIDTH, GRID_HEIGHT, GRID_DENSITY)

def handle_obstacle_marked(gx, gy):
    node = grid.get_node(gx, gy)
    if node:
        grid.add_obstacle(node)

grid_overlay = GridOverlay(grid.width, grid.height, grid.density, on_mark_obstacle=handle_obstacle_marked)


print("Opening webcam...")
cap = cv2.VideoCapture(0, cv2.CAP_DSHOW)
cap.set(cv2.CAP_PROP_FRAME_WIDTH, 1280)
cap.set(cv2.CAP_PROP_FRAME_HEIGHT, 720)

# Wait until it's ready
while not cap.isOpened():
    print("Waiting for camera...")
    time.sleep(0.5)

# Warm-up
for _ in range(5):
    cap.read()
    cv2.waitKey(30)

ret, frame = cap.read()
if not ret:
    print("Webcam couldn't be opened.")
    exit()


# --- OpenCV Window Setup ---
WINDOW_NAME = "Webcam Feed"
cv2.namedWindow(WINDOW_NAME, cv2.WINDOW_NORMAL)
cv2.setMouseCallback(WINDOW_NAME, grid_overlay.mouse_events)

# --- Robot Connection Thread ---
def connect_to_robot():
    global client_socket
    print(f"Connecting to robot at {robot_ip}:{ROBOT_PORT}...")
    try:
        client_socket = socket.socket(socket.AF_INET, socket.SOCK_STREAM)
        client_socket.connect((robot_ip, ROBOT_PORT))
        print("Connected to robot!")
        connected.set()

        # Initialize the robot
        init_command = f"INIT {grid.width} {grid.height} {grid.density}\n"
        client_socket.sendall(init_command.encode())
        print(f"Sent: {init_command.strip()}")

        # Send obstacles
        obstacle_nodes = [
            node
            for col in grid.grid
            for node in col
            if node.is_obstacle
        ]
        if obstacle_nodes:
            obstacle_str = " ".join(f"{{{n.x},{n.y}}}" for n in obstacle_nodes)
            msg = f"OBSTACLE {obstacle_str}\n"
            client_socket.sendall(msg.encode())
            print(f"Sent: {msg.strip()}")
        else:
            print("No obstacles to send.")

        threading.Thread(target=listen_for_robot, daemon=True).start()

    except Exception as e:
        print(f"Failed to connect: {e}")
        connection_failed.set()

# --- Robot Listener ---
def listen_for_robot():
    global awaiting_response, start_node
    try:
        while connected.is_set():
            data = client_socket.recv(1024)
            if not data:
                print("Connection closed by robot.")
                connected.clear()
                break
            message = data.decode().strip()
            if message.startswith("DONE"):
                parts = message.split()
                if len(parts) == 2:
                    try:
                        x_str, y_str = parts[1].split(",")
                        x, y = int(x_str), int(y_str)
                        # start_node = grid.get_node(x, y)
                        start_node = grid.get_node(*robot_position)
                        print(f"Updated robot position to: ({x}, {y})")
                    except Exception as e:
                        print(f"Failed to parse DONE position: {e}")
                else:
                    print("Received Command: DONE (no position)")

                awaiting_response = False
    except (ConnectionResetError, ConnectionAbortedError, OSError) as e:
        print(f"Listener disconnected: {e}")
        connected.clear()

# --- Main Loop ---
while True:
    ret, frame = cap.read()
    if not ret:
        break

    gray = cv2.cvtColor(frame, cv2.COLOR_BGR2GRAY)                    # Convert to grayscale
    original_frame = cv2.cvtColor(gray, cv2.COLOR_GRAY2BGR)           # For detection and overlays
    frame = original_frame.copy()                                     # Displayed frame will be grayscale + overlays

    
    robot_position, robot_orientation, frame = get_robot_position_and_angle(original_frame, grid_overlay)
    
    if connected.is_set():
            ball_data = find_ping_pong_balls(original_frame, grid_overlay)
            frame = draw_ball_detections(frame, ball_data)
            
            # Detect ball pickup
            total_balls = len(ball_data['white_balls']['grid']) + len(ball_data['orange_balls']['grid'])
            latest_ball_counts.append(total_balls)
            
            if len(latest_ball_counts) <= 30:
                print("ball_counts queue not yet full") # debug
            else:
                latest_ball_counts.popleft()
                
                most_common, frequency = Counter(latest_ball_counts).most_common(1)[0]
                
                if true_ball_count is None:
                    true_ball_count = most_common
                elif most_common != true_ball_count and frequency > 20:
                    if most_common < true_ball_count:
                        is_dropoff_time = True
                    true_ball_count = most_common
                    

            # Display ball coordinates
            white_txt = f"White: {len(ball_data['white_balls']['grid'])} balls"
            orange_txt = f"Orange: {len(ball_data['orange_balls']['grid'])} balls"
            cv2.putText(frame, white_txt, (10, 60), cv2.FONT_HERSHEY_SIMPLEX, 0.7, (255, 255, 255), 2)
            cv2.putText(frame, orange_txt, (10, 90), cv2.FONT_HERSHEY_SIMPLEX, 0.7, (0, 165, 255), 2)

    # Draw grid overlay after ball detection
    frame = grid_overlay.draw(frame)

    # Connection and detection status
    status_text = "Press 'C' to Connect" if not connected.is_set() else "Connected"
    cv2.putText(frame, status_text, (10, 30), cv2.FONT_HERSHEY_SIMPLEX, 1, (0, 0, 0), 2)

    # Draw any paths found by A*
    if latest_path:
        frame = draw_astar_path(frame, latest_path, grid_overlay)

    cv2.imshow(WINDOW_NAME, frame)

    if connection_failed.is_set():
        print("Robot connection failed.")
        break

    # --- Automated Ball Path Execution ---
    if connected.is_set() and not awaiting_response:
        if is_dropoff_time:
            dropoff_node = grid.get_dropoff(dropoffset=1, robot_width=ROBOT_WIDTH, robot_length=ROBOT_LENGTH)
            path = AStar.find_path(start_node, dropoff_node, grid, robot_width=ROBOT_WIDTH, robot_length=ROBOT_LENGTH)
            if path:
                latest_path = path
                try:
                    path_str = " ".join(f"{{{node.x},{node.y}}}" for node in path)
                    move_command = f"DROPOFF {path_str}\n"
                    client_socket.sendall(move_command.encode())
                    print(f"Sent COMMAND: {move_command.strip()}")
                    awaiting_response = True
                    is_dropoff_time = False
                except Exception as e:
                    print(f"Error sending dropoff: {e}")
            else:
                print("No valid path to dropoff, skipping.")

        elif tsp_path:
            next_node = tsp_path.pop(0)
            path = AStar.find_path(start_node, next_node, grid, robot_width=ROBOT_WIDTH, robot_length=ROBOT_LENGTH)
            if path:
                latest_path = path
                try:
                    path_str = " ".join(f"{{{node.x},{node.y}}}" for node in path)
                    move_command = f"MOVE {path_str}\n"
                    client_socket.sendall(move_command.encode())
                    print(f"Sent COMMAND: {move_command.strip()}")
                    visited_balls.add((next_node.x, next_node.y))
                    awaiting_response = True
                    is_dropoff_time = True
                except Exception as e:
                    print(f"Error sending move: {e}")
            else:
                print("No valid path to next ball, skipping.")

        elif not tsp_path:
            all_balls = ball_data['white_balls']['grid'] + ball_data['orange_balls']['grid']
            unvisited = [coord for coord in all_balls if coord not in visited_balls]

            if unvisited:
                if not start_node:
                    if grid_overlay.start_point:
                        sx, sy = grid_overlay.start_point
                        start_node = grid.get_node(sx, sy)
                    else:
                        start_node = grid.get_node(0, 0)
                        print("Default start node used.")

                closest = AStar.get_closest_nodes(start_node, unvisited, grid, n=1)
                tsp_path.extend(AStar.tsp_brute_force(start_node, closest, grid))


    # --- Key Handling ---
    key = cv2.waitKey(1) & 0xFF
    if key == ord('q'):
        break
    elif key == ord('c') and not connected.is_set():
        connection_failed.clear()
        threading.Thread(target=connect_to_robot, daemon=True).start()
    elif key == ord('d'):
        detect_balls = not detect_balls
        print("Ball detection enabled" if detect_balls else "Ball detection disabled")
    elif key == ord('r'):
        visited_balls.clear()
        tsp_path.clear()
        latest_path.clear()
        start_node = None
        target_node = None
        awaiting_response = False
        is_dropoff_time = False

        # Clear ball detections
        ball_data['white_balls']['pixels'].clear()
        ball_data['white_balls']['grid'].clear()
        ball_data['orange_balls']['pixels'].clear()
        ball_data['orange_balls']['grid'].clear()

        # Clear obstacles
        for col in grid.grid:
            for node in col:
                node.is_obstacle = False
        grid_overlay.obstacles.clear()

        # Reset start point
        grid_overlay.start_point = None

        # Send RESET to robot if connected
        if connected.is_set() and client_socket:
            try:
                client_socket.sendall(b"RESET\n")
                print("Sent COMMAND: RESET")
            except Exception as e:
                print(f"Failed to COMMAND: RESET - {e}")

        # Forcefully disconnect
        connected.clear()
        print("System reset. Waiting for 'C' to reconnect...")

# --- Cleanup ---
cap.release()
cv2.destroyAllWindows()
print("Program exited cleanly.")<|MERGE_RESOLUTION|>--- conflicted
+++ resolved
@@ -31,14 +31,11 @@
 latest_path = []
 awaiting_response = False
 is_dropoff_time = False
-<<<<<<< HEAD
 latest_ball_counts = deque()
 true_ball_count = None
-=======
 robot_position = None
 robot_orientation = None
 
->>>>>>> 63c684f1
 
 # Ball detection state
 detect_balls = False
